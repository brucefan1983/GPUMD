--- conflicted
+++ resolved
@@ -35,17 +35,6 @@
   print_line_1();
   printf("Started running GPUMD.\n");
   print_line_2();
-<<<<<<< HEAD
-
-  CHECK(gpuDeviceSynchronize());
-  const auto time_begin = std::chrono::high_resolution_clock::now();
-
-  Run run;
-
-  CHECK(gpuDeviceSynchronize());
-  const auto time_finish = std::chrono::high_resolution_clock::now();
-  const std::chrono::duration<double> time_used = time_finish - time_begin;
-=======
   #ifdef USE_GAS
     cudaDeviceSynchronize();
   #else
@@ -62,7 +51,6 @@
   #endif
   clock_t time_finish = clock();
   double time_used = (time_finish - time_begin) / double(CLOCKS_PER_SEC);
->>>>>>> de2f535d
 
   print_line_1();
   printf("Time used = %f s.\n", time_used.count());
