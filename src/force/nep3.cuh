--- conflicted
+++ resolved
@@ -73,17 +73,11 @@
 
   struct ZBL {
     bool enabled = false;
-<<<<<<< HEAD
     float rc_inner[55];
     float rc_outer[55];
     float para[440];
     float atomic_numbers[10];
     int num_types;
-=======
-    float rc_inner = 1.0f;
-    float rc_outer = 2.0f;
-    float atomic_numbers[NUM_ELEMENTS];
->>>>>>> 713423d5
   };
 
   struct ExpandedBox {
