/*
    Copyright 2017 Zheyong Fan and GPUMD development team
    This file is part of GPUMD.
    GPUMD is free software: you can redistribute it and/or modify
    it under the terms of the GNU General Public License as published by
    the Free Software Foundation, either version 3 of the License, or
    (at your option) any later version.
    GPUMD is distributed in the hope that it will be useful,
    but WITHOUT ANY WARRANTY; without even the implied warranty of
    MERCHANTABILITY or FITNESS FOR A PARTICULAR PURPOSE.  See the
    GNU General Public License for more details. You should have received a copy of the GNU General
   Public License along with GPUMD.  If not, see <http://www.gnu.org/licenses/>.
*/

/*-----------------------------------------------------------------------------------------------100
Dump energy/force/virial with all loaded potentials at a given interval.
--------------------------------------------------------------------------------------------------*/

#include "dump_observer.cuh"
#include "model/box.cuh"
#include "parse_utilities.cuh"
#include "utilities/common.cuh"
#include "utilities/error.cuh"
#include "utilities/gpu_macro.cuh"
#include "utilities/gpu_vector.cuh"
#include "utilities/read_file.cuh"
#include <iostream>
#include <vector>
#include <cstring>

static __global__ void gpu_sum(const int N, const double* g_data, double* g_data_sum)
{
  int number_of_rounds = (N - 1) / 1024 + 1;
  __shared__ double s_data[1024];
  s_data[threadIdx.x] = 0.0;
  for (int round = 0; round < number_of_rounds; ++round) {
    int n = threadIdx.x + round * 1024;
    if (n < N) {
      s_data[threadIdx.x] += g_data[n + blockIdx.x * N];
    }
  }
  __syncthreads();
  for (int offset = blockDim.x >> 1; offset > 0; offset >>= 1) {
    if (threadIdx.x < offset) {
      s_data[threadIdx.x] += s_data[threadIdx.x + offset];
    }
    __syncthreads();
  }
  if (threadIdx.x == 0) {
    g_data_sum[blockIdx.x] = s_data[0];
  }
}

static __global__ void initialize_properties(
  int N, double* g_fx, double* g_fy, double* g_fz, double* g_pe, double* g_virial)
{
  int n1 = blockIdx.x * blockDim.x + threadIdx.x;
  if (n1 < N) {
    g_fx[n1] = 0.0;
    g_fy[n1] = 0.0;
    g_fz[n1] = 0.0;
    g_pe[n1] = 0.0;
    g_virial[n1 + 0 * N] = 0.0;
    g_virial[n1 + 1 * N] = 0.0;
    g_virial[n1 + 2 * N] = 0.0;
    g_virial[n1 + 3 * N] = 0.0;
    g_virial[n1 + 4 * N] = 0.0;
    g_virial[n1 + 5 * N] = 0.0;
    g_virial[n1 + 6 * N] = 0.0;
    g_virial[n1 + 7 * N] = 0.0;
    g_virial[n1 + 8 * N] = 0.0;
  }
}

Dump_Observer::Dump_Observer(const char** param, int num_param)
{
  parse(param, num_param);
  property_name = "dump_observer";
}

void Dump_Observer::parse(const char** param, int num_param)
{
  dump_ = true;
  printf("Dump observer.\n");

  if (num_param != 6) {
    PRINT_INPUT_ERROR("dump_observer should have 5 parameters.");
  }
  mode_ = param[1];
  if (mode_.compare("observe") != 0 && mode_.compare("average") != 0) {
    PRINT_INPUT_ERROR("observer mode should be 'observe' or 'average'");
  }
  if (!is_valid_int(param[2], &dump_interval_thermo_)) {
    PRINT_INPUT_ERROR("dump interval thermo should be an integer.");
  }
  if (dump_interval_thermo_ <= 0) {
    PRINT_INPUT_ERROR("dump interval thermo should > 0.");
  }
  if (!is_valid_int(param[3], &dump_interval_exyz_)) {
    PRINT_INPUT_ERROR("dump interval exyz should be an integer.");
  }
  if (dump_interval_exyz_ <= 0) {
    PRINT_INPUT_ERROR("dump interval exyz should > 0.");
  }

  printf("    .out every %d steps.\n", dump_interval_thermo_);
  printf("    .exyz every %d steps.\n", dump_interval_exyz_);

  if (!is_valid_int(param[4], &has_velocity_)) {
    PRINT_INPUT_ERROR("has_velocity should be an integer.");
  }
  if (has_velocity_ == 0) {
    printf("    without velocity data.\n");
  } else {
    printf("    with velocity data.\n");
  }

  if (!is_valid_int(param[5], &has_force_)) {
    PRINT_INPUT_ERROR("has_force should be an integer.");
  }
  if (has_force_ == 0) {
    printf("    without force data.\n");
  } else {
    printf("    with force data.\n");
  }

  if (mode_.compare("observe") == 0) {
    printf(
      "    evaluate all potentials, dumping .out every %d and .exyz every %d steps.\n",
      dump_interval_thermo_,
      dump_interval_exyz_);
  } else if (mode_.compare("average") == 0) {
    printf(
      "    use the average potential in the molecular dynamics run, and dump .out every %d and "
      ".exyz every %d steps.\n",
      dump_interval_thermo_,
      dump_interval_exyz_);
  }
}

void Dump_Observer::preprocess(
  const int number_of_steps,
  const double time_step,
  Integrate& integrate,
  std::vector<Group>& group,
  Atom& atom,
  Box& box,
  Force& force)
{
  // Setup a dump_exyz with the dump_interval for dump_observer.
  // force.set_multiple_potentials_mode(mode_);
  if (dump_) {
<<<<<<< HEAD
    const int number_of_files = (mode_.compare("observe") == 0) ? force.potentials.size() : 1;
=======
    force.set_multiple_potentials_mode(mode_);
    const int number_of_files = (mode_.compare("observe") == 0) ? number_of_potentials : 1;
>>>>>>> de2f535d
    for (int i = 0; i < number_of_files; i++) {
      const std::string file_number = (number_of_files == 1) ? "" : std::to_string(i);
      std::string exyz_filename = "observer" + file_number + ".xyz";
      exyz_files_.push_back(my_fopen(exyz_filename.c_str(), "a"));
      std::string thermo_filename = "observer" + file_number + ".out";
      thermo_files_.push_back(my_fopen(thermo_filename.c_str(), "a"));
    }
    gpu_total_virial_.resize(6);
    cpu_total_virial_.resize(6);
    if (has_force_) {
      cpu_force_per_atom_.resize(atom.number_of_atoms * 3);
    }
  }
}

void Dump_Observer::process(
  const int number_of_steps,
  int step,
  const int fixed_group,
  const int move_group,
  const double global_time,
  const double temperature,
  Integrate& integrate,
  Box& box,
  std::vector<Group>& group,
  GPU_Vector<double>& thermo,
  Atom& atom,
  Force& force)
{
  // Only run if should dump, since forces have to be recomputed with each potential.
  if (!dump_)
    return;
  if (((step + 1) % dump_interval_thermo_ != 0) & ((step + 1) % dump_interval_exyz_ != 0))
    return;

  int number_of_atoms_fixed = (fixed_group < 0) ? 0 : group[0].cpu_size[fixed_group];
  number_of_atoms_fixed += (move_group < 0) ? 0 : group[0].cpu_size[move_group];

  if (mode_.compare("observe") == 0) {
    // If observing, calculate properties with all potentials.
    const int number_of_potentials = force.potentials.size();
    const int number_of_atoms = atom.type.size();
    // Loop backwards over files to evaluate the main potential last, keeping it's properties intact
    for (int potential_index = number_of_potentials - 1; potential_index >= 0; potential_index--) {
      // Set potential/force/virials to zero
      initialize_properties<<<(number_of_atoms - 1) / 128 + 1, 128>>>(
        number_of_atoms,
        atom.force_per_atom.data(),
        atom.force_per_atom.data() + number_of_atoms,
        atom.force_per_atom.data() + number_of_atoms * 2,
        atom.potential_per_atom.data(),
        atom.virial_per_atom.data());
      GPU_CHECK_KERNEL
      // Compute new potential properties
      force.potentials[potential_index]->compute(
        box,
        atom.type,
        atom.position_per_atom,
        atom.potential_per_atom,
        atom.force_per_atom,
        atom.virial_per_atom);
      integrate.ensemble->find_thermo(
        false,
        box.get_volume(),
        group,
        atom.mass,
        atom.potential_per_atom,
        atom.velocity_per_atom,
        atom.virial_per_atom,
        thermo);
      // Write properties
      write_exyz(
        step,
        global_time,
        box,
        atom.cpu_atom_symbol,
        atom.cpu_type,
        atom.position_per_atom,
        atom.cpu_position_per_atom,
        atom.velocity_per_atom,
        atom.cpu_velocity_per_atom,
        atom.force_per_atom,
        atom.virial_per_atom,
        thermo,
        potential_index);
      write_thermo(step, number_of_atoms, number_of_atoms_fixed, box, thermo, potential_index);
    }
  } else if (mode_.compare("average") == 0) {
    // If average, dump already computed properties to file.
    const int number_of_atoms = atom.type.size();
    write_exyz(
      step,
      global_time,
      box,
      atom.cpu_atom_symbol,
      atom.cpu_type,
      atom.position_per_atom,
      atom.cpu_position_per_atom,
      atom.velocity_per_atom,
      atom.cpu_velocity_per_atom,
      atom.force_per_atom,
      atom.virial_per_atom,
      thermo,
      0);
    write_thermo(step, number_of_atoms, number_of_atoms_fixed, box, thermo, 0);
  } else {
    PRINT_INPUT_ERROR("Invalid observer mode.\n");
  }
}

void Dump_Observer::output_line2(
  const double time,
  const Box& box,
  const std::vector<std::string>& cpu_atom_symbol,
  GPU_Vector<double>& virial_per_atom,
  GPU_Vector<double>& gpu_thermo,
  FILE* fid_)
{
  // time
  fprintf(fid_, "Time=%.8f", time * TIME_UNIT_CONVERSION); // output time is in units of fs

  // PBC
  fprintf(
    fid_, " pbc=\"%c %c %c\"", box.pbc_x ? 'T' : 'F', box.pbc_y ? 'T' : 'F', box.pbc_z ? 'T' : 'F');

  // box
  fprintf(
    fid_,
    " Lattice=\"%.8f %.8f %.8f %.8f %.8f %.8f %.8f %.8f %.8f\"",
    box.cpu_h[0],
    box.cpu_h[3],
    box.cpu_h[6],
    box.cpu_h[1],
    box.cpu_h[4],
    box.cpu_h[7],
    box.cpu_h[2],
    box.cpu_h[5],
    box.cpu_h[8]);

  // energy and virial (symmetric tensor) in eV, and stress (symmetric tensor) in eV/A^3
  double cpu_thermo[8];
  gpu_thermo.copy_to_host(cpu_thermo, 8);
  const int N = virial_per_atom.size() / 9;
  gpu_sum<<<6, 1024>>>(N, virial_per_atom.data(), gpu_total_virial_.data());
  gpu_total_virial_.copy_to_host(cpu_total_virial_.data());

  fprintf(fid_, " energy=%.8f", cpu_thermo[1]);
  fprintf(
    fid_,
    " virial=\"%.8f %.8f %.8f %.8f %.8f %.8f %.8f %.8f %.8f\"",
    cpu_total_virial_[0],
    cpu_total_virial_[3],
    cpu_total_virial_[4],
    cpu_total_virial_[3],
    cpu_total_virial_[1],
    cpu_total_virial_[5],
    cpu_total_virial_[4],
    cpu_total_virial_[5],
    cpu_total_virial_[2]);
  fprintf(
    fid_,
    " stress=\"%.8f %.8f %.8f %.8f %.8f %.8f %.8f %.8f %.8f\"",
    cpu_thermo[2],
    cpu_thermo[5],
    cpu_thermo[6],
    cpu_thermo[5],
    cpu_thermo[3],
    cpu_thermo[7],
    cpu_thermo[6],
    cpu_thermo[7],
    cpu_thermo[4]);

  // Properties
  fprintf(fid_, " Properties=species:S:1:pos:R:3");

  if (has_velocity_) {
    fprintf(fid_, ":vel:R:3");
  }
  if (has_force_) {
    fprintf(fid_, ":forces:R:3");
  }

  // Over
  fprintf(fid_, "\n");
}

void Dump_Observer::write_exyz(
  const int step,
  const double global_time,
  const Box& box,
  const std::vector<std::string>& cpu_atom_symbol,
  const std::vector<int>& cpu_type,
  GPU_Vector<double>& position_per_atom,
  std::vector<double>& cpu_position_per_atom,
  GPU_Vector<double>& velocity_per_atom,
  std::vector<double>& cpu_velocity_per_atom,
  GPU_Vector<double>& force_per_atom,
  GPU_Vector<double>& virial_per_atom,
  GPU_Vector<double>& gpu_thermo,
  const int file_index)
{
  if (!dump_)
    return;
  if ((step + 1) % dump_interval_exyz_ != 0)
    return;

  const int num_atoms_total = position_per_atom.size() / 3;
  FILE* fid_ = exyz_files_[file_index];
  position_per_atom.copy_to_host(cpu_position_per_atom.data());
  if (has_velocity_) {
    velocity_per_atom.copy_to_host(cpu_velocity_per_atom.data());
  }
  if (has_force_) {
    force_per_atom.copy_to_host(cpu_force_per_atom_.data());
  }

  // line 1
  fprintf(fid_, "%d\n", num_atoms_total);

  // line 2
  output_line2(global_time, box, cpu_atom_symbol, virial_per_atom, gpu_thermo, fid_);

  // other lines
  for (int n = 0; n < num_atoms_total; n++) {
    fprintf(fid_, "%s", cpu_atom_symbol[n].c_str());
    for (int d = 0; d < 3; ++d) {
      fprintf(fid_, " %.8f", cpu_position_per_atom[n + num_atoms_total * d]);
    }
    if (has_velocity_) {
      const double natural_to_A_per_fs = 1.0 / TIME_UNIT_CONVERSION;
      for (int d = 0; d < 3; ++d) {
        fprintf(
          fid_, " %.8f", cpu_velocity_per_atom[n + num_atoms_total * d] * natural_to_A_per_fs);
      }
    }
    if (has_force_) {
      for (int d = 0; d < 3; ++d) {
        fprintf(fid_, " %.8f", cpu_force_per_atom_[n + num_atoms_total * d]);
      }
    }
    fprintf(fid_, "\n");
  }

  fflush(fid_);
}

void Dump_Observer::write_thermo(
  const int step,
  const int number_of_atoms,
  const int number_of_atoms_fixed,
  const Box& box,
  GPU_Vector<double>& gpu_thermo,
  const int file_index)
{
  if (!dump_)
    return;
  if ((step + 1) % dump_interval_thermo_ != 0)
    return;

  FILE* fid_ = thermo_files_[file_index];
  double thermo[8];
  gpu_thermo.copy_to_host(thermo, 8);

  const int number_of_atoms_moving = number_of_atoms - number_of_atoms_fixed;
  double energy_kin = 1.5 * number_of_atoms_moving * K_B * thermo[0];

  // stress components are in Voigt notation: xx, yy, zz, yz, xz, xy
  fprintf(
    fid_,
    "%20.10e%20.10e%20.10e%20.10e%20.10e%20.10e%20.10e%20.10e%20.10e",
    thermo[0],
    energy_kin,
    thermo[1],
    thermo[2] * PRESSURE_UNIT_CONVERSION,
    thermo[3] * PRESSURE_UNIT_CONVERSION,
    thermo[4] * PRESSURE_UNIT_CONVERSION,
    thermo[7] * PRESSURE_UNIT_CONVERSION,
    thermo[6] * PRESSURE_UNIT_CONVERSION,
    thermo[5] * PRESSURE_UNIT_CONVERSION);

  fprintf(
    fid_,
    "%20.10e%20.10e%20.10e%20.10e%20.10e%20.10e%20.10e%20.10e%20.10e\n",
    box.cpu_h[0],
    box.cpu_h[3],
    box.cpu_h[6],
    box.cpu_h[1],
    box.cpu_h[4],
    box.cpu_h[7],
    box.cpu_h[2],
    box.cpu_h[5],
    box.cpu_h[8]);
  fflush(fid_);
}

void Dump_Observer::postprocess(
  Atom& atom,
  Box& box,
  Integrate& integrate,
  const int number_of_steps,
  const double time_step,
  const double temperature)
{
  for (int i = 0; i < exyz_files_.size(); i++) {
    fclose(exyz_files_[i]);
  }
  for (int i = 0; i < thermo_files_.size(); i++) {
    fclose(thermo_files_[i]);
  }
  dump_ = false;
}<|MERGE_RESOLUTION|>--- conflicted
+++ resolved
@@ -150,12 +150,7 @@
   // Setup a dump_exyz with the dump_interval for dump_observer.
   // force.set_multiple_potentials_mode(mode_);
   if (dump_) {
-<<<<<<< HEAD
     const int number_of_files = (mode_.compare("observe") == 0) ? force.potentials.size() : 1;
-=======
-    force.set_multiple_potentials_mode(mode_);
-    const int number_of_files = (mode_.compare("observe") == 0) ? number_of_potentials : 1;
->>>>>>> de2f535d
     for (int i = 0; i < number_of_files; i++) {
       const std::string file_number = (number_of_files == 1) ? "" : std::to_string(i);
       std::string exyz_filename = "observer" + file_number + ".xyz";
