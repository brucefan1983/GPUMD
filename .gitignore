\.cproject
\.project
core

src/.vscode/*
src/*/*.obj
src/*/*.o
src/gpumd*
src/nep*
<<<<<<< HEAD
src/gnep*
=======
src/build
src/CMakeLists.txt
>>>>>>> de2f535d

.history
.vscode
*~
local
public
public.*
\#*

/nep
/gpumd*
/gnep

__pycache__/
*/__pycache__/
README.gnep.md
push-to-both.sh<|MERGE_RESOLUTION|>--- conflicted
+++ resolved
@@ -7,12 +7,9 @@
 src/*/*.o
 src/gpumd*
 src/nep*
-<<<<<<< HEAD
 src/gnep*
-=======
 src/build
 src/CMakeLists.txt
->>>>>>> de2f535d
 
 .history
 .vscode
